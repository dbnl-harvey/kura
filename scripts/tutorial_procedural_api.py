import time
import asyncio
from contextlib import contextmanager


@contextmanager
def timer(message):
    start_time = time.time()
    yield
    end_time = time.time()
    print(f"{message} took {end_time - start_time:.2f} seconds")


def show_section_header(title):
    """Display a formatted section header."""
    print(f"\n{'=' * 60}")
    print(f"{title:^60}")
    print(f"{'=' * 60}\n")


with timer("Importing kura modules"):
    # Import the procedural Kura v1 components
    from kura import (
        summarise_conversations,
        generate_base_clusters_from_conversation_summaries,
        reduce_clusters_from_base_clusters,
        reduce_dimensionality_from_clusters,
        CheckpointManager,
    )

    # Import visualization functions
    from kura.visualization import (
        visualise_clusters_rich,
        visualise_from_checkpoint_manager,
        visualise_pipeline_results,
    )

    # Import existing Kura models and types
    from kura.types import Conversation
    from kura.summarisation import SummaryModel
    from kura.cluster import ClusterModel
    from kura.meta_cluster import MetaClusterModel
    from kura.dimensionality import HDBUMAP

<<<<<<< HEAD
    # Import MiniBatch KMeans clustering method
    from kura.k_means import MiniBatchKmeansClusteringMethod
=======
    # Import new HDBSCAN clustering method
    from kura.hdbscan import HDBSCANClusteringMethod
>>>>>>> 900d0f9e

    from rich.console import Console


# Set up individual models
console = Console()
summary_model = SummaryModel(console=console)

<<<<<<< HEAD
# Initialize MiniBatch KMeans clustering method with appropriate parameters
minibatch_kmeans_clustering = MiniBatchKmeansClusteringMethod(
    clusters_per_group=10,  # Target items per cluster
    batch_size=1000,  # Mini-batch size for processing
    max_iter=100,  # Maximum iterations
    random_state=42,  # Random seed for reproducibility
)

# Use MiniBatch KMeans clustering method in ClusterModel
cluster_model = ClusterModel(
    clustering_method=minibatch_kmeans_clustering, console=console
)
=======
# Initialize HDBSCAN clustering method with appropriate parameters
hdbscan_clustering = HDBSCANClusteringMethod(
    min_cluster_size=5,  # Minimum cluster size for HDBSCAN
    min_samples=3,  # Minimum samples for core points
    cluster_selection_epsilon=0.0,  # Distance threshold for merging clusters
    cluster_selection_method="eom",  # Excess of Mass method
    metric="euclidean",  # Use euclidean distance (works well for normalized embeddings)
)

# Use HDBSCAN clustering method in ClusterModel
cluster_model = ClusterModel(clustering_method=hdbscan_clustering, console=console)

>>>>>>> 900d0f9e
meta_cluster_model = MetaClusterModel(console=console)
dimensionality_model = HDBUMAP()

# Set up checkpointing
checkpoint_manager = CheckpointManager("./tutorial_checkpoints", enabled=True)

with timer("Loading sample conversations"):
    conversations = Conversation.from_hf_dataset(
        "ivanleomk/synthetic-gemini-conversations", split="train"
    )

print(f"Loaded {len(conversations)} conversations successfully!\n")

# Save conversations to JSON for database loading
show_section_header("Saving Conversations")

with timer("Saving conversations to JSON"):
    import json
    import os

    # Ensure checkpoint directory exists
    os.makedirs("./tutorial_checkpoints", exist_ok=True)

    # Convert conversations to JSON format
    conversations_data = [conv.model_dump() for conv in conversations]

    # Save to conversations.json
    with open("./tutorial_checkpoints/conversations.json", "w") as f:
        json.dump(conversations_data, f, indent=2, default=str)

print(
    f"Saved {len(conversations)} conversations to tutorial_checkpoints/conversations.json\n"
)

# Sample conversation examination
show_section_header("Sample Data Examination")

sample_conversation = conversations[0]

# Print conversation details
print("Sample Conversation Details:")
print(f"Chat ID: {sample_conversation.chat_id}")
print(f"Created At: {sample_conversation.created_at}")
print(f"Number of Messages: {len(sample_conversation.messages)}")
print()

# Sample messages
print("Sample Messages:")
for i, msg in enumerate(sample_conversation.messages[:3]):
    content_preview = (
        msg.content[:100] + "..." if len(msg.content) > 100 else msg.content
    )
    print(f"  {msg.role}: {content_preview}")

print()

# Processing section
<<<<<<< HEAD
show_section_header("Conversation Processing with MiniBatch KMeans")

print("Starting conversation clustering with MiniBatch KMeans...")
=======
show_section_header("Conversation Processing with HDBSCAN")

print("Starting conversation clustering with HDBSCAN...")
>>>>>>> 900d0f9e


async def process_with_progress():
    """Process conversations step by step using the procedural API with HDBSCAN clustering."""
    print("Step 1: Generating conversation summaries...")
    with timer("Conversation summarization"):
        summaries = await summarise_conversations(
            conversations, model=summary_model, checkpoint_manager=checkpoint_manager
        )
    print(f"Generated {len(summaries)} summaries")

<<<<<<< HEAD
    print("Step 2: Generating base clusters from summaries using MiniBatch KMeans...")
    with timer("MiniBatch KMeans clustering"):
        clusters = await generate_base_clusters_from_conversation_summaries(
            summaries, model=cluster_model, checkpoint_manager=checkpoint_manager
        )
    print(f"Generated {len(clusters)} base clusters using MiniBatch KMeans")
=======
    print("Step 2: Generating base clusters from summaries using HDBSCAN...")
    with timer("HDBSCAN clustering"):
        clusters = await generate_base_clusters_from_conversation_summaries(
            summaries, model=cluster_model, checkpoint_manager=checkpoint_manager
        )
    print(f"Generated {len(clusters)} base clusters using HDBSCAN")
>>>>>>> 900d0f9e

    print("Step 3: Reducing clusters hierarchically...")
    with timer("Meta clustering"):
        reduced_clusters = await reduce_clusters_from_base_clusters(
            clusters, model=meta_cluster_model, checkpoint_manager=checkpoint_manager
        )
    print(f"Reduced to {len(reduced_clusters)} meta clusters")

    print("Step 4: Projecting clusters to 2D for visualization...")
    with timer("Dimensionality reduction"):
        projected_clusters = await reduce_dimensionality_from_clusters(
            reduced_clusters,
            model=dimensionality_model,
            checkpoint_manager=checkpoint_manager,
        )
    print(f"Generated {len(projected_clusters)} projected clusters")

    return reduced_clusters, projected_clusters


reduced_clusters, projected_clusters = asyncio.run(process_with_progress())

print(f"\nPipeline complete! Generated {len(projected_clusters)} projected clusters!\n")

print("Processing Summary:")
print(f"  • Input conversations: {len(conversations)}")
print(f"  • Final reduced clusters: {len(reduced_clusters)}")
print(f"  • Final projected clusters: {len(projected_clusters)}")
print(f"  • Checkpoints saved to: {checkpoint_manager.checkpoint_dir}")
print()

print("=" * 80)
print("VISUALIZATION DEMONSTRATION")
print("=" * 80)

print("\n1. Basic cluster visualization (from checkpoint):")
print("-" * 50)
with timer("Basic visualization"):
    visualise_from_checkpoint_manager(
        checkpoint_manager, meta_cluster_model, style="basic"
    )

print("\n2. Enhanced cluster visualization (from pipeline results):")
print("-" * 50)
with timer("Enhanced visualization"):
    visualise_pipeline_results(reduced_clusters, style="enhanced")

print("\n3. Rich cluster visualization (with console integration):")
print("-" * 50)
with timer("Rich visualization"):
    visualise_clusters_rich(reduced_clusters, console=console)

print("\n4. Direct checkpoint path visualization:")
print("-" * 50)
checkpoint_path = checkpoint_manager.get_checkpoint_path(
    meta_cluster_model.checkpoint_filename
)
print(f"Loading from: {checkpoint_path}")
with timer("Direct checkpoint visualization"):
    visualise_from_checkpoint_manager(
        checkpoint_manager, meta_cluster_model, style="enhanced"
    )

print("=" * 80)
print("✨ TUTORIAL COMPLETE!")
<<<<<<< HEAD
print("=" * 80)
=======
print("=" * 80)

print("Procedural API Benefits Demonstrated:")
print("  ✅ Step-by-step processing with individual control")
print("  ✅ Flexible checkpoint management")
print("  • Clear separation of concerns")
print("  • Easy to customize individual steps")
print("  • Multiple visualization options")
print()

print("HDBSCAN Clustering Features Demonstrated:")
print("  • Density-based clustering for natural groupings")
print("  • Automatic noise detection and outlier handling")
print("  • No need to specify number of clusters in advance")
print("  • Better handling of clusters with varying densities")
print("  • Hierarchical cluster tree structure")
print()

print("Visualization Features Demonstrated:")
print("  • Basic hierarchical tree view")
print("  • Enhanced view with statistics and progress bars")
print("  • Rich-formatted output with colors and tables")
print("  • Direct checkpoint integration")
print("  • Pipeline result visualization")
print()

print("CheckpointManager Integration:")
print("  • Automatic checkpoint loading and saving")
print("  • Seamless integration with visualization functions")
print("  • Resume processing from any checkpoint")
print("  • Visualize results without re-running pipeline")
print()

print(f"Check '{checkpoint_manager.checkpoint_dir}' for saved intermediate results!")
print(
    "Try different HDBSCAN parameters by modifying the HDBSCANClusteringMethod initialization!"
)
print("Customize visualization by passing different clusters or checkpoint paths!")
>>>>>>> 900d0f9e
<|MERGE_RESOLUTION|>--- conflicted
+++ resolved
@@ -42,13 +42,8 @@
     from kura.meta_cluster import MetaClusterModel
     from kura.dimensionality import HDBUMAP
 
-<<<<<<< HEAD
     # Import MiniBatch KMeans clustering method
     from kura.k_means import MiniBatchKmeansClusteringMethod
-=======
-    # Import new HDBSCAN clustering method
-    from kura.hdbscan import HDBSCANClusteringMethod
->>>>>>> 900d0f9e
 
     from rich.console import Console
 
@@ -57,7 +52,6 @@
 console = Console()
 summary_model = SummaryModel(console=console)
 
-<<<<<<< HEAD
 # Initialize MiniBatch KMeans clustering method with appropriate parameters
 minibatch_kmeans_clustering = MiniBatchKmeansClusteringMethod(
     clusters_per_group=10,  # Target items per cluster
@@ -70,20 +64,6 @@
 cluster_model = ClusterModel(
     clustering_method=minibatch_kmeans_clustering, console=console
 )
-=======
-# Initialize HDBSCAN clustering method with appropriate parameters
-hdbscan_clustering = HDBSCANClusteringMethod(
-    min_cluster_size=5,  # Minimum cluster size for HDBSCAN
-    min_samples=3,  # Minimum samples for core points
-    cluster_selection_epsilon=0.0,  # Distance threshold for merging clusters
-    cluster_selection_method="eom",  # Excess of Mass method
-    metric="euclidean",  # Use euclidean distance (works well for normalized embeddings)
-)
-
-# Use HDBSCAN clustering method in ClusterModel
-cluster_model = ClusterModel(clustering_method=hdbscan_clustering, console=console)
-
->>>>>>> 900d0f9e
 meta_cluster_model = MetaClusterModel(console=console)
 dimensionality_model = HDBUMAP()
 
@@ -141,19 +121,13 @@
 print()
 
 # Processing section
-<<<<<<< HEAD
 show_section_header("Conversation Processing with MiniBatch KMeans")
 
 print("Starting conversation clustering with MiniBatch KMeans...")
-=======
-show_section_header("Conversation Processing with HDBSCAN")
-
-print("Starting conversation clustering with HDBSCAN...")
->>>>>>> 900d0f9e
 
 
 async def process_with_progress():
-    """Process conversations step by step using the procedural API with HDBSCAN clustering."""
+    """Process conversations step by step using the procedural API with MiniBatch KMeans clustering."""
     print("Step 1: Generating conversation summaries...")
     with timer("Conversation summarization"):
         summaries = await summarise_conversations(
@@ -161,21 +135,12 @@
         )
     print(f"Generated {len(summaries)} summaries")
 
-<<<<<<< HEAD
     print("Step 2: Generating base clusters from summaries using MiniBatch KMeans...")
     with timer("MiniBatch KMeans clustering"):
         clusters = await generate_base_clusters_from_conversation_summaries(
             summaries, model=cluster_model, checkpoint_manager=checkpoint_manager
         )
     print(f"Generated {len(clusters)} base clusters using MiniBatch KMeans")
-=======
-    print("Step 2: Generating base clusters from summaries using HDBSCAN...")
-    with timer("HDBSCAN clustering"):
-        clusters = await generate_base_clusters_from_conversation_summaries(
-            summaries, model=cluster_model, checkpoint_manager=checkpoint_manager
-        )
-    print(f"Generated {len(clusters)} base clusters using HDBSCAN")
->>>>>>> 900d0f9e
 
     print("Step 3: Reducing clusters hierarchically...")
     with timer("Meta clustering"):
@@ -241,9 +206,6 @@
 
 print("=" * 80)
 print("✨ TUTORIAL COMPLETE!")
-<<<<<<< HEAD
-print("=" * 80)
-=======
 print("=" * 80)
 
 print("Procedural API Benefits Demonstrated:")
@@ -254,12 +216,12 @@
 print("  • Multiple visualization options")
 print()
 
-print("HDBSCAN Clustering Features Demonstrated:")
-print("  • Density-based clustering for natural groupings")
-print("  • Automatic noise detection and outlier handling")
-print("  • No need to specify number of clusters in advance")
-print("  • Better handling of clusters with varying densities")
-print("  • Hierarchical cluster tree structure")
+print("MiniBatch KMeans Clustering Features Demonstrated:")
+print("  • Memory-efficient clustering for large datasets")
+print("  • Faster processing with mini-batch approach")
+print("  • Configurable batch size and convergence parameters")
+print("  • Reproducible results with random seed control")
+print("  • Scalable to handle 100k+ conversations")
 print()
 
 print("Visualization Features Demonstrated:")
@@ -279,7 +241,6 @@
 
 print(f"Check '{checkpoint_manager.checkpoint_dir}' for saved intermediate results!")
 print(
-    "Try different HDBSCAN parameters by modifying the HDBSCANClusteringMethod initialization!"
-)
-print("Customize visualization by passing different clusters or checkpoint paths!")
->>>>>>> 900d0f9e
+    "Try different MiniBatch KMeans parameters by modifying the MiniBatchKmeansClusteringMethod initialization!"
+)
+print("Customize visualization by passing different clusters or checkpoint paths!")